using NeutrinoTelescopes
using Flux
using CUDA
using Random
using StaticArrays
using BSON: @save, @load
using BSON
using CairoMakie
using Rotations
using LinearAlgebra
using DataFrames
model_path = joinpath(@__DIR__, "../assets/rq_spline_model.bson")

@load model_path model hparams opt tf_dict

<<<<<<< HEAD
pos = SA[0.0f0, 20.0f0, 10.0f0]
dir_theta = deg2rad(20f0)
dir_phi = deg2rad(50f0)
dir = sph_to_cart(dir_theta, dir_phi)
=======
model_path = joinpath(@__DIR__, "../assets/rq_spline_model.bson")
@load model_path model hparams opt tf_dict
>>>>>>> 5b2ee484

pmt_area = Float32((75e-3 / 2)^2 * π)
target_radius = 0.21f0

<<<<<<< HEAD
p = Particle(pos, dir, 0.0f0, Float32(1E5), PEMinus)
=======
p = Particle(pos, dir, 0.0, 1E5, PEPlus)
>>>>>>> 5b2ee484
target = MultiPMTDetector(
    @SVector[0.0f0, 0.0f0, 0.0f0],
    target_radius,
    pmt_area,
    make_pom_pmt_coordinates(Float32),
    UInt16(1)
)
<<<<<<< HEAD

wl_range = (300.0f0, 800.0f0)
medium = make_cascadia_medium_properties(0.99f0)
spectrum = CherenkovSpectrum(wl_range, 30, medium)

source = ExtendedCherenkovEmitter(p, medium, wl_range)

photon_setup = PhotonPropSetup([source], [target], medium, spectrum)
photons = propagate_photons(photon_setup) 

calc_total_weight!(photons, photon_setup)
calc_time_residual!(photons, photon_setup)

rot = RotMatrix3(I)

hits = make_hits_from_photons(photons, photon_setup, rot)


input = calc_flow_inputs([p], [target], tf_dict)

times = -10:1:100


log_pdf, log_expec = model(repeat(times, size(input, 2)), repeat(input, inner=(1, length(times))), true)
log_pdf = reshape(log_pdf, length(times), size(input, 2),)
log_expec = reshape(log_expec, length(times), size(input, 2),)


combine(groupby(hits, :pmt_id), nrow=>:nrow)

exp.(log_expec)

size(log_pdf)

exp.(log_pdf[:, 1])
begin
fig = Figure(resolution = (1000, 700))
ga = fig[1, 1] = GridLayout(4, 4)
li = CartesianIndices((4, 4))
for i in 1:16
    row, col = divrem(i - 1, 4)
    mask = hits[:, :pmt_id] .== i
    ax = Axis(ga[col+1, row+1], xlabel="Time Residual(ns)", ylabel="Photons / time", title="PMT $i")
    hist!(ax, hits[mask, :tres], bins=-10:5:100, weights=hits[mask, :total_weight], color=:orange, normalization=:density)
    lines!(ax, times, exp.(log_pdf[:, i] + log_expec[:, i]))

    @show sum(hits[mask, :total_weight]), exp.( log_expec[1, i])
end
=======
>>>>>>> 5b2ee484

fig
end

lines()
lines(times, exp.(log_pdf[:, 2]))
lines(times, exp.(log_pdf[:, 3]))
lines(times, exp.(log_pdf[:, 4]))<|MERGE_RESOLUTION|>--- conflicted
+++ resolved
@@ -13,24 +13,18 @@
 
 @load model_path model hparams opt tf_dict
 
-<<<<<<< HEAD
 pos = SA[0.0f0, 20.0f0, 10.0f0]
 dir_theta = deg2rad(20f0)
 dir_phi = deg2rad(50f0)
 dir = sph_to_cart(dir_theta, dir_phi)
-=======
-model_path = joinpath(@__DIR__, "../assets/rq_spline_model.bson")
-@load model_path model hparams opt tf_dict
->>>>>>> 5b2ee484
+
 
 pmt_area = Float32((75e-3 / 2)^2 * π)
 target_radius = 0.21f0
 
-<<<<<<< HEAD
+
 p = Particle(pos, dir, 0.0f0, Float32(1E5), PEMinus)
-=======
-p = Particle(pos, dir, 0.0, 1E5, PEPlus)
->>>>>>> 5b2ee484
+
 target = MultiPMTDetector(
     @SVector[0.0f0, 0.0f0, 0.0f0],
     target_radius,
@@ -38,7 +32,7 @@
     make_pom_pmt_coordinates(Float32),
     UInt16(1)
 )
-<<<<<<< HEAD
+
 
 wl_range = (300.0f0, 800.0f0)
 medium = make_cascadia_medium_properties(0.99f0)
@@ -87,13 +81,8 @@
 
     @show sum(hits[mask, :total_weight]), exp.( log_expec[1, i])
 end
-=======
->>>>>>> 5b2ee484
+
 
 fig
 end
 
-lines()
-lines(times, exp.(log_pdf[:, 2]))
-lines(times, exp.(log_pdf[:, 3]))
-lines(times, exp.(log_pdf[:, 4]))